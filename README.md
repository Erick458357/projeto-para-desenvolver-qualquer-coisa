--- conflicted
+++ resolved
@@ -70,13 +70,8 @@
 
 ## Project Structure
 
-<<<<<<< HEAD
 ```plaintext
-bmad-core/
-=======
-```
 .bmad-core/
->>>>>>> 7c71e1f8
 ├── agents/          # Individual agent definitions
 ├── agent-teams/     # Team configurations
 ├── workflows/       # Development workflows
