--- conflicted
+++ resolved
@@ -16,9 +16,4 @@
 # Environment variables
 .env
 
-# VSCode settings
-<<<<<<< HEAD
-=======
-.vscode/
->>>>>>> cffbb599
 CLAUDE.md